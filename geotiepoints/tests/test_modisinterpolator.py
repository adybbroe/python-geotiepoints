--- conflicted
+++ resolved
@@ -63,7 +63,15 @@
         self.assertTrue(np.allclose(lon1, lons, atol=1e-2))
         self.assertTrue(np.allclose(lat1, lats, atol=1e-2))
 
-<<<<<<< HEAD
+        # Test level 2
+        lat5 = lat1[2::5, 2:-5:5]
+        lon5 = lon1[2::5, 2:-5:5]
+
+        satz5 = satz1[2::5, 2:-5:5]
+        lons, lats = modis_5km_to_1km(lon5, lat5, satz5)
+        self.assertTrue(np.allclose(lon1, lons, atol=1e-2))
+        self.assertTrue(np.allclose(lat1, lats, atol=1e-2))
+        
     def test_poles_datum(self):
         import xarray as xr
         h5f = h5py.File(FILENAME_DATA, 'r')
@@ -83,18 +91,7 @@
         self.assertTrue(np.allclose(orig_lon, lons, atol=1e-2))
         self.assertTrue(np.allclose(lat1, lats, atol=1e-2))
 
-=======
-        # Test level 2
-        lat5 = lat1[2::5, 2:-5:5]
-        lon5 = lon1[2::5, 2:-5:5]
 
-        satz5 = satz1[2::5, 2:-5:5]
-        lons, lats = modis_5km_to_1km(lon5, lat5, satz5)
-        self.assertTrue(np.allclose(lon1, lons, atol=1e-2))
-        self.assertTrue(np.allclose(lat1, lats, atol=1e-2))
-
-
->>>>>>> 5abb61b9
 def suite():
     """The suite for MODIS"""
     loader = unittest.TestLoader()
