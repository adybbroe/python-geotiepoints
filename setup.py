--- conflicted
+++ resolved
@@ -93,11 +93,8 @@
 
 cmdclass = versioneer.get_cmdclass()
 
-<<<<<<< HEAD
-=======
 with open('README.md', 'r') as readme:
     README = readme.read()
->>>>>>> 79b95e34
 
 if __name__ == "__main__":
     setup(name='python-geotiepoints',
